#!/usr/bin/env node --harmony

/*
* @Author: Leander Dirkse
* @Date:   2016-04-16 18:26:49
* @Last Modified by:   leander
<<<<<<< HEAD
* @Last Modified time: 2016-04-18 21:07:54
=======
* @Last Modified time: 2016-04-18 21:11:00
>>>>>>> 2e029307
*/

'use strict';

const colors    = require( 'colors' );
const fs        = require( 'fs' );
const extfs     = require( 'extfs' );
const path      = require( 'path' );
const glob      = require( 'glob' );
const commander = require( 'commander' );
const mkdirp    = require('mkdirp');
const pkg       = require( path.join( __dirname, '../package.json' ) );
const root      = process.cwd();

const argList   = val => val.replace( ',', '' ).split( ' ' );
const toBoolean = val => ( val === 'true' );

commander
    .version( pkg.version )
    .option( '-i, --include <include>', 'files to parse', argList, ['**/*.html'] )
    .option( '-s, --source <source>', 'source directory', argList )
    .option( '-d, --destination <destination>', 'destination directory', 'build' )
    .option( '-o, --omit-source-parent <omit>', 'omit first directory of the source file', toBoolean, true )
    .option( '-r, --include-recursive <recursive>', 'include with recursion', toBoolean, true )
    .option( '--verbose', 'verbose output', false )
    .option( '--extra-verbose', 'even more verbose output (or: show everything)', false )
    .option( '--silent', 'no output', false )
    .parse( process.argv );

let includePattern = /@@include\('(.*)'\)/g;

let summary = {
    written  : 0
    , errors : 0
}

// LD: all output levels
const logFlags = {
    SILENT         : 0
    , DEFAULT      : 1
    , VERBOSE      : 2
    , EXTRAVERBOSE : 4
};

// LD: log types
const logType = {
    INFO      : colors.blue
    , WARNING : colors.yellow
    , ERROR   : colors.bold.red
    , DEFAULT : ( string ) => string
}

const logConfig = logFlags.SILENT | logFlags.DEFAULT | logFlags.VERBOSE | logFlags.EXTRAVERBOSE;

// LD: set default output level
let outputLevel = logFlags.DEFAULT;

// LD: set output level
if( logConfig & commander.silent ) {
    outputLevel = logFlags.SILENT;
} else if( logConfig & commander.verbose ) {
    outputLevel = logFlags.VERBOSE | logFlags.DEFAULT;
} else if( logConfig & commander.extraVerbose ) {
    outputLevel = logFlags.EXTRAVERBOSE | logFlags.VERBOSE | logFlags.DEFAULT;
}

/**
 * Console output
 * @param  {logType} logType The type for this message. This will set the color of the output
 * @param  {string} message  The message to output
 * @param  {logFlag} level   The level of this message.
 *                           The message will only be shown if the output-level matches this message-level
 */
const log = ( logType, message, level ) => {
    if( outputLevel & level ) {
        console.log( logType( message ) );
    }
}

/**
 * Find all files that match a glob pattern in given directories
 * @param  {array} includes Which files to look for
 * @param  {array} path     Which directories to look in
 * @return {array}          An array of all the files that were found
 */
const findFiles = ( includes, path ) => {
    let fileList = [];

    for( let directory of path ) {
        for( let include of includes ) {
            fileList = fileList.concat( glob.sync( `${directory}/${include}` ) );
        }
    }

    // LD: console output
    log( logType.DEFAULT
       , colors.underline( 'Found files:' ) + `\n ∙ ${fileList.join( '\n ∙ ' )}`
       , logFlags.EXTRAVERBOSE
       );

    return fileList;
}

/**
 * Check a string for a regex pattern
 * @param  {string} data    The string to check
 * @param  {RegExp} pattern The pattern to look for
 * @return {array}          An array with all the matches
 */
const getMatches = ( data, pattern ) => {
    let matches  = [];
    let match    = null;

    while( match = pattern.exec( data ) ) {
        matches.push( { string: match[0], filename: match[1] } );
    }

    return matches;
}

/**
 * Check files for a matching regex pattern
 * @param  {array} files    Array of files to check for a pattern
 * @param  {RegExp} pattern The regex patter to look for
 * @return {array}          Array of files where the pattern is found, including the matches
 */
const checkForPattern = ( files, pattern ) => {
    let hasPattern = [];

    for( let file of files ) {

        try {

            // LD: read file
            let contents = fs.readFileSync( file, 'utf8' );
            let matches  = getMatches( contents, pattern );

            if( matches.length ) {
                hasPattern.push( { directory: path.dirname( file ), filename: getFilename( file ), matches } );
            }

        } catch( error ) {
            if( error.code === 'EISDIR' ) {
                log( logType.ERROR
                   , `Cannot read the source directory`
                   , logFlags.DEFAULT
                   );

                break;
            }
        }
    }

    // LD: console output, check if we should loop through all the files with current outputLevel.
    //     if not skip this
    if( outputLevel & logFlags.EXTRAVERBOSE ) {
        let patternMessage = '';

        for( let withPattern of hasPattern ) {
            let fileMessage = ` ∙ ${withPattern.filename}\n`;

            for( let match of withPattern.matches ) {
                fileMessage += `   - ${match.filename}\n`;
            }

            patternMessage += fileMessage;
        }

        log( logType.DEFAULT
           , colors.underline( '\nFiles with includes:' ) + `\n${patternMessage}`
           , logFlags.EXTRAVERBOSE
           );
    }

    return hasPattern;
}

const removeIncludedFiles = files => {
    for( let file of files ) {
        for( let match of file.matches ) {
            files = files.filter( file => getFilename( match.filename ) !== file.filename );
        }
    }

    // LD: console output, check if we should loop through all the files with current outputLevel.
    //     if not skip this
    if( outputLevel & logFlags.EXTRAVERBOSE ) {
        let logMessage = colors.underline( '\nFiles to parse:\n' );

        for( let notIncluded of files ) {
            logMessage += ` ∙ ${notIncluded.filename}\n`;
        }

        log( logType.DEFAULT
           , logMessage
           , logFlags.EXTRAVERBOSE
           );
    }

    return files;
}

const getFilename     = file => file.split( '/' ).pop();
const getDirectory    = file => {
    let split = file.split( '/' );
    split.pop();
    return split.join( '/' );
}

const getFileContents = file => fs.readFileSync( file, 'utf8' );

const doFileInclude = ( file, insertNotFound ) => {
    insertNotFound = insertNotFound !== false;

    let contents = '';
    try {
        // LD: get the contents of the file that we try to do includes for
        contents = getFileContents( `${file.directory}/${file.filename}` );

        // LD: check for matches in the files contents
        let matches = getMatches( contents, includePattern );

        for( let match of matches ) {
            let matchDirectory = getDirectory( file.filename );

            match.directory = matchDirectory ? `${file.directory}/${matchDirectory}` : file.directory;

            let matchContents = '';
            if( !!commander.includeRecursive === true ) {
                matchContents = doFileInclude( match );
            } else {
                matchContents = getFileContents( `${match.directory}/${match.filename}` );
            }

            contents = contents.replace( match.string, matchContents );
        }

    } catch( error ) {
        let includeContents = `File not found: ${file.filename}`;

        if( insertNotFound === true ) {
            contents = contents.replace( file.string, includeContents )
        };

        log( logType.ERROR
           , includeContents
           , logFlags.DEFAULT
           );

        summary.errors++;

    }

    return contents;
}

const writeFiles = ( files ) => {

    for( let file of files ) {
        let contents = doFileInclude( file );

        try {
            let path = file.filename;

            if( commander.omitSourceParent !== true ) {
                path = `${file.directory}/${file.filename}`;
            }

            let directory = path.split( '/' );
            directory.pop();
            directory = directory.join( '/' );

            let dirResult = mkdirp.sync( `${commander.destination}/${directory}` );

            fs.writeFileSync( `${commander.destination}/${path}`, contents );

            summary.written++;

        } catch( error ) {
            log( logType.ERROR
               , `Cannot write file: ${commander.destination}/${path}`
               , logFlags.DEFAULT
               );

            summary.errors++;
        }
    }
}

const init = () => {

    if( !commander.source ) {
        log( logType.ERROR
           , 'No source directory given. Please add a source directory using -s or --source'
           , logFlags.DEFAULT
           );
        process.exit(0);
    }

    if( !commander.include ) {
        log( logType.ERROR
           , 'No include files given. Please add include files using -i or --include'
           , logFlags.DEFAULT
           );
        process.exit(0);
    }

    console.time( 'Execution time' );
    let foundFiles = [], hasPattern = [], filesNotIncluded = [];

    foundFiles = findFiles( commander.include, commander.source );

    if( foundFiles.length )         hasPattern       = checkForPattern( foundFiles, includePattern );
    if( hasPattern.length )         filesNotIncluded = removeIncludedFiles( hasPattern );
    if( filesNotIncluded.length )   writeFiles( filesNotIncluded );

    log( logType.INFO
       , `Files written: ${summary.written}, File errors: ${summary.errors}`
       , logFlags.DEFAULT
       );

    console.timeEnd( 'Execution time' );
}

init();<|MERGE_RESOLUTION|>--- conflicted
+++ resolved
@@ -4,11 +4,7 @@
 * @Author: Leander Dirkse
 * @Date:   2016-04-16 18:26:49
 * @Last Modified by:   leander
-<<<<<<< HEAD
-* @Last Modified time: 2016-04-18 21:07:54
-=======
 * @Last Modified time: 2016-04-18 21:11:00
->>>>>>> 2e029307
 */
 
 'use strict';
